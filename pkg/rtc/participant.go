package rtc

import (
	"fmt"
	"io"
	"strings"
	"sync"
	"sync/atomic"
	"time"

	"github.com/livekit/protocol/logger"
	livekit "github.com/livekit/protocol/proto"
	"github.com/livekit/protocol/utils"
	"github.com/pion/ion-sfu/pkg/sfu"
	"github.com/pion/ion-sfu/pkg/twcc"
	"github.com/pion/rtcp"
	"github.com/pion/webrtc/v3"
	"github.com/pkg/errors"
	"google.golang.org/protobuf/proto"

	"github.com/livekit/livekit-server/pkg/config"
	"github.com/livekit/livekit-server/pkg/routing"
	"github.com/livekit/livekit-server/pkg/rtc/types"
	"github.com/livekit/livekit-server/pkg/utils/stats"
	"github.com/livekit/livekit-server/version"
)

const (
	lossyDataChannel    = "_lossy"
	reliableDataChannel = "_reliable"
	sdBatchSize         = 20
)

type ParticipantParams struct {
	Identity        string
	Config          *WebRTCConfig
	Sink            routing.MessageSink
	AudioConfig     config.AudioConfig
	ProtocolVersion types.ProtocolVersion
	Stats           *stats.RoomStatsReporter
	ThrottleConfig  config.PLIThrottleConfig
	EnabledCodecs   []*livekit.Codec
	Hidden          bool
}

type ParticipantImpl struct {
	params            ParticipantParams
	id                string
	publisher         *PCTransport
	subscriber        *PCTransport
	isClosed          utils.AtomicFlag
	permission        *livekit.ParticipantPermission
	state             atomic.Value // livekit.ParticipantInfo_State
	updateAfterActive atomic.Value // bool
	rtcpCh            chan []rtcp.Packet
	pliThrottle       *pliThrottle

	// reliable and unreliable data channels
	reliableDC    *webrtc.DataChannel
	reliableDCSub *webrtc.DataChannel
	lossyDC       *webrtc.DataChannel
	lossyDCSub    *webrtc.DataChannel

	// when first connected
	connectedAt time.Time

	// JSON encoded metadata to pass to clients
	metadata string

	// hold reference for MediaTrack
	twcc *twcc.Responder

	// tracks the current participant is subscribed to, map of otherParticipantId => []DownTrack
	subscribedTracks map[string][]types.SubscribedTrack
	// publishedTracks that participant is publishing
	publishedTracks map[string]types.PublishedTrack
	// client intended to publish, yet to be reconciled
	pendingTracks map[string]*livekit.TrackInfo

	lock sync.RWMutex
	once sync.Once

	// callbacks & handlers
	onTrackPublished func(types.Participant, types.PublishedTrack)
	onTrackUpdated   func(types.Participant, types.PublishedTrack)
	onStateChange    func(p types.Participant, oldState livekit.ParticipantInfo_State)
	onMetadataUpdate func(types.Participant)
	onDataPacket     func(types.Participant, *livekit.DataPacket)
	onClose          func(types.Participant)
}

func NewParticipant(params ParticipantParams) (*ParticipantImpl, error) {
	// TODO: check to ensure params are valid, id and identity can't be empty

	p := &ParticipantImpl{
		params:           params,
		id:               utils.NewGuid(utils.ParticipantPrefix),
		rtcpCh:           make(chan []rtcp.Packet, 50),
		pliThrottle:      newPLIThrottle(params.ThrottleConfig),
		subscribedTracks: make(map[string][]types.SubscribedTrack),
		publishedTracks:  make(map[string]types.PublishedTrack, 0),
		pendingTracks:    make(map[string]*livekit.TrackInfo),
		connectedAt:      time.Now(),
	}
	p.state.Store(livekit.ParticipantInfo_JOINING)
	p.updateAfterActive.Store(false)

	var err error
	p.publisher, err = NewPCTransport(TransportParams{
		Target:        livekit.SignalTarget_PUBLISHER,
		Config:        params.Config,
		Stats:         p.params.Stats,
		EnabledCodecs: p.params.EnabledCodecs,
	})
	if err != nil {
		return nil, err
	}
	p.subscriber, err = NewPCTransport(TransportParams{
		Target: livekit.SignalTarget_SUBSCRIBER,
		Config: params.Config,
		Stats:  p.params.Stats,
	})
	if err != nil {
		return nil, err
	}

	p.publisher.pc.OnICECandidate(func(c *webrtc.ICECandidate) {
		if c == nil || p.State() == livekit.ParticipantInfo_DISCONNECTED {
			return
		}
		p.sendIceCandidate(c, livekit.SignalTarget_PUBLISHER)
	})
	p.subscriber.pc.OnICECandidate(func(c *webrtc.ICECandidate) {
		if c == nil || p.State() == livekit.ParticipantInfo_DISCONNECTED {
			return
		}
		p.sendIceCandidate(c, livekit.SignalTarget_SUBSCRIBER)
	})

	primaryPC := p.publisher.pc

	if p.ProtocolVersion().SubscriberAsPrimary() {
		primaryPC = p.subscriber.pc
		ordered := true
		// also create data channels for subs
		p.reliableDCSub, err = primaryPC.CreateDataChannel(reliableDataChannel, &webrtc.DataChannelInit{
			Ordered: &ordered,
		})
		if err != nil {
			return nil, err
		}
		retransmits := uint16(0)
		p.lossyDCSub, err = primaryPC.CreateDataChannel(lossyDataChannel, &webrtc.DataChannelInit{
			Ordered:        &ordered,
			MaxRetransmits: &retransmits,
		})
		if err != nil {
			return nil, err
		}
	}
	primaryPC.OnICEConnectionStateChange(p.handlePrimaryICEStateChange)
	p.publisher.pc.OnTrack(p.onMediaTrack)
	p.publisher.pc.OnDataChannel(p.onDataChannel)

	p.subscriber.OnOffer(p.onOffer)

	return p, nil
}

func (p *ParticipantImpl) ID() string {
	return p.id
}

func (p *ParticipantImpl) Identity() string {
	return p.params.Identity
}

func (p *ParticipantImpl) State() livekit.ParticipantInfo_State {
	return p.state.Load().(livekit.ParticipantInfo_State)
}

func (p *ParticipantImpl) UpdateAfterActive() bool {
	return p.updateAfterActive.Load().(bool)
}

func (p *ParticipantImpl) ProtocolVersion() types.ProtocolVersion {
	return p.params.ProtocolVersion
}

func (p *ParticipantImpl) IsReady() bool {
	state := p.State()
	return state == livekit.ParticipantInfo_JOINED || state == livekit.ParticipantInfo_ACTIVE
}

func (p *ParticipantImpl) ConnectedAt() time.Time {
	return p.connectedAt
}

// SetMetadata attaches metadata to the participant
func (p *ParticipantImpl) SetMetadata(metadata string) {
	p.metadata = metadata

	if p.onMetadataUpdate != nil {
		p.onMetadataUpdate(p)
	}
}

func (p *ParticipantImpl) SetPermission(permission *livekit.ParticipantPermission) {
	p.permission = permission
}

func (p *ParticipantImpl) RTCPChan() chan []rtcp.Packet {
	return p.rtcpCh
}

func (p *ParticipantImpl) ToProto() *livekit.ParticipantInfo {
	info := &livekit.ParticipantInfo{
		Sid:      p.id,
		Identity: p.params.Identity,
		Metadata: p.metadata,
		State:    p.State(),
		JoinedAt: p.ConnectedAt().Unix(),
		Hidden:   p.Hidden(),
	}

	p.lock.RLock()
	for _, t := range p.publishedTracks {
		info.Tracks = append(info.Tracks, t.ToProto())
	}
	p.lock.RUnlock()
	return info
}

func (p *ParticipantImpl) GetResponseSink() routing.MessageSink {
	return p.params.Sink
}

func (p *ParticipantImpl) SetResponseSink(sink routing.MessageSink) {
	p.params.Sink = sink
}

func (p *ParticipantImpl) SubscriberMediaEngine() *webrtc.MediaEngine {
	return p.subscriber.me
}

// callbacks for clients

func (p *ParticipantImpl) OnTrackPublished(callback func(types.Participant, types.PublishedTrack)) {
	p.onTrackPublished = callback
}

func (p *ParticipantImpl) OnStateChange(callback func(p types.Participant, oldState livekit.ParticipantInfo_State)) {
	p.onStateChange = callback
}

func (p *ParticipantImpl) OnTrackUpdated(callback func(types.Participant, types.PublishedTrack)) {
	p.onTrackUpdated = callback
}

func (p *ParticipantImpl) OnMetadataUpdate(callback func(types.Participant)) {
	p.onMetadataUpdate = callback
}

func (p *ParticipantImpl) OnDataPacket(callback func(types.Participant, *livekit.DataPacket)) {
	p.onDataPacket = callback
}

func (p *ParticipantImpl) OnClose(callback func(types.Participant)) {
	p.onClose = callback
}

// HandleOffer an offer from remote participant, used when clients make the initial connection
func (p *ParticipantImpl) HandleOffer(sdp webrtc.SessionDescription) (answer webrtc.SessionDescription, err error) {
	logger.Debugw("answering pub offer", "state", p.State().String(),
		"participant", p.Identity(), "pID", p.ID(),
		//"sdp", sdp.SDP,
	)

	if err = p.publisher.SetRemoteDescription(sdp); err != nil {
		stats.PromServiceOperationCounter.WithLabelValues("answer", "error", "remote_description").Add(1)
		return
	}

	p.configureReceiverDTX()

	answer, err = p.publisher.pc.CreateAnswer(nil)
	if err != nil {
		stats.PromServiceOperationCounter.WithLabelValues("answer", "error", "create").Add(1)
		err = errors.Wrap(err, "could not create answer")
		return
	}

	if err = p.publisher.pc.SetLocalDescription(answer); err != nil {
		stats.PromServiceOperationCounter.WithLabelValues("answer", "error", "local_description").Add(1)
		err = errors.Wrap(err, "could not set local description")
		return
	}

	logger.Debugw("sending answer to client",
		"participant", p.Identity(), "pID", p.ID(),
		//"answer sdp", answer.SDP,
	)
	err = p.writeMessage(&livekit.SignalResponse{
		Message: &livekit.SignalResponse_Answer{
			Answer: ToProtoSessionDescription(answer),
		},
	})
	if err != nil {
		stats.PromServiceOperationCounter.WithLabelValues("answer", "error", "write_message").Add(1)
		return
	}

	if p.State() == livekit.ParticipantInfo_JOINING {
		p.updateState(livekit.ParticipantInfo_JOINED)
	}
	stats.PromServiceOperationCounter.WithLabelValues("answer", "success", "").Add(1)

	return
}

// AddTrack is called when client intends to publish track.
// records track details and lets client know it's ok to proceed
func (p *ParticipantImpl) AddTrack(req *livekit.AddTrackRequest) {
	p.lock.Lock()
	defer p.lock.Unlock()

	// if track is already published, reject
	if p.pendingTracks[req.Cid] != nil {
		return
	}

<<<<<<< HEAD
	if p.getPublishedTrackBySignalCid(req.Cid) != nil {
=======
	if p.getPublishedTrackBySignalCid(req.Cid) != nil || p.getPublishedTrackBySdpCid(req.Cid) != nil {
>>>>>>> e0e46e07
		return
	}

	if !p.CanPublish() {
		logger.Warnw("no permission to publish track", nil,
			"participant", p.Identity(), "pID", p.ID())
		return
	}

	ti := &livekit.TrackInfo{
		Type:       req.Type,
		Name:       req.Name,
		Sid:        utils.NewGuid(utils.TrackPrefix),
		Width:      req.Width,
		Height:     req.Height,
		Muted:      req.Muted,
		DisableDtx: req.DisableDtx,
		Source:     req.Source,
	}
	p.pendingTracks[req.Cid] = ti

	_ = p.writeMessage(&livekit.SignalResponse{
		Message: &livekit.SignalResponse_TrackPublished{
			TrackPublished: &livekit.TrackPublishedResponse{
				Cid:   req.Cid,
				Track: ti,
			},
		},
	})
}

func (p *ParticipantImpl) GetPublishedTracks() []types.PublishedTrack {
	p.lock.RLock()
	defer p.lock.RUnlock()
	tracks := make([]types.PublishedTrack, 0, len(p.publishedTracks))
	for _, t := range p.publishedTracks {
		tracks = append(tracks, t)
	}
	return tracks
}

// HandleAnswer handles a client answer response, with subscriber PC, server initiates the
// offer and client answers
func (p *ParticipantImpl) HandleAnswer(sdp webrtc.SessionDescription) error {
	if sdp.Type != webrtc.SDPTypeAnswer {
		return ErrUnexpectedOffer
	}
	logger.Debugw("setting subPC answer",
		"participant", p.Identity(), "pID", p.ID(),
		//"sdp", sdp.SDP,
	)

	if err := p.subscriber.SetRemoteDescription(sdp); err != nil {
		return errors.Wrap(err, "could not set remote description")
	}

	return nil
}

// AddICECandidate adds candidates for remote peer
func (p *ParticipantImpl) AddICECandidate(candidate webrtc.ICECandidateInit, target livekit.SignalTarget) error {
	var err error
	if target == livekit.SignalTarget_PUBLISHER {
		err = p.publisher.AddICECandidate(candidate)
	} else {
		err = p.subscriber.AddICECandidate(candidate)
	}
	return err
}

func (p *ParticipantImpl) Start() {
	p.once.Do(func() {
		go p.rtcpSendWorker()
		go p.downTracksRTCPWorker()
	})
}

func (p *ParticipantImpl) Close() error {
	if !p.isClosed.TrySet(true) {
		// already closed
		return nil
	}

	// send leave message
	_ = p.writeMessage(&livekit.SignalResponse{
		Message: &livekit.SignalResponse_Leave{
			Leave: &livekit.LeaveRequest{},
		},
	})

	// remove all downtracks
	p.lock.Lock()
	for _, t := range p.publishedTracks {
		// skip updates
		t.OnClose(nil)
		t.RemoveAllSubscribers()
	}

	var downtracksToClose []*sfu.DownTrack
	for _, tracks := range p.subscribedTracks {
		for _, st := range tracks {
			downtracksToClose = append(downtracksToClose, st.DownTrack())
		}
	}
	p.lock.Unlock()

	for _, dt := range downtracksToClose {
		dt.Close()
	}

	p.updateState(livekit.ParticipantInfo_DISCONNECTED)

	// ensure this is synchronized
	p.lock.RLock()
	p.params.Sink.Close()
	onClose := p.onClose
	p.lock.RUnlock()
	if onClose != nil {
		onClose(p)
	}
	p.publisher.Close()
	p.subscriber.Close()
	close(p.rtcpCh)
	return nil
}

func (p *ParticipantImpl) Negotiate() {
	p.subscriber.Negotiate()
}

// ICERestart restarts subscriber ICE connections
func (p *ParticipantImpl) ICERestart() error {
	if p.subscriber.pc.RemoteDescription() == nil {
		// not connected, skip
		return nil
	}
	return p.subscriber.CreateAndSendOffer(&webrtc.OfferOptions{
		ICERestart: true,
	})
}

// AddSubscriber subscribes op to all publishedTracks
func (p *ParticipantImpl) AddSubscriber(op types.Participant) (int, error) {
	p.lock.RLock()
	tracks := make([]types.PublishedTrack, 0, len(p.publishedTracks))
	for _, t := range p.publishedTracks {
		tracks = append(tracks, t)
	}
	p.lock.RUnlock()

	if len(tracks) == 0 {
		return 0, nil
	}

	logger.Debugw("subscribing new participant to tracks",
		"participants", []string{p.Identity(), op.Identity()},
		"pIDs", []string{p.ID(), op.ID()},
		"numTracks", len(tracks))

	n := 0
	for _, track := range tracks {
		if err := track.AddSubscriber(op); err != nil {
			return n, err
		}
		n += 1
	}
	return n, nil
}

func (p *ParticipantImpl) RemoveSubscriber(participantId string) {
	p.lock.RLock()
	defer p.lock.RUnlock()

	for _, track := range p.publishedTracks {
		track.RemoveSubscriber(participantId)
	}
}

// signal connection methods

func (p *ParticipantImpl) SendJoinResponse(roomInfo *livekit.Room, otherParticipants []types.Participant, iceServers []*livekit.ICEServer) error {
	// send Join response
	return p.writeMessage(&livekit.SignalResponse{
		Message: &livekit.SignalResponse_Join{
			Join: &livekit.JoinResponse{
				Room:              roomInfo,
				Participant:       p.ToProto(),
				OtherParticipants: ToProtoParticipants(otherParticipants),
				ServerVersion:     version.Version,
				IceServers:        iceServers,
				// indicates both server and client support subscriber as primary
				SubscriberPrimary: p.ProtocolVersion().SubscriberAsPrimary(),
			},
		},
	})
}

func (p *ParticipantImpl) SendParticipantUpdate(participants []*livekit.ParticipantInfo) error {
	participantsToUpdate := participants
	if p.State() == livekit.ParticipantInfo_JOINING {
		// have not fully joined, it will not know how to handle updates
		// make a note so that Room could resend updates once fully joined
		p.updateAfterActive.Store(true)
		return nil
	}

	p.updateAfterActive.Store(false)
	return p.writeMessage(&livekit.SignalResponse{
		Message: &livekit.SignalResponse_Update{
			Update: &livekit.ParticipantUpdate{
				Participants: participantsToUpdate,
			},
		},
	})
}

// SendSpeakerUpdate notifies participant changes to speakers. only send members that have changed since last update
func (p *ParticipantImpl) SendSpeakerUpdate(speakers []*livekit.SpeakerInfo) error {
	if !p.IsReady() {
		return nil
	}

	return p.writeMessage(&livekit.SignalResponse{
		Message: &livekit.SignalResponse_SpeakersChanged{
			SpeakersChanged: &livekit.SpeakersChanged{
				Speakers: speakers,
			},
		},
	})
}

func (p *ParticipantImpl) SendDataPacket(dp *livekit.DataPacket) error {
	if p.State() != livekit.ParticipantInfo_ACTIVE {
		return ErrDataChannelUnavailable
	}

	data, err := proto.Marshal(dp)
	if err != nil {
		return err
	}

	var dc *webrtc.DataChannel
	if dp.Kind == livekit.DataPacket_RELIABLE {
		if p.ProtocolVersion().SubscriberAsPrimary() {
			dc = p.reliableDCSub
		} else {
			dc = p.reliableDC
		}
	} else {
		if p.ProtocolVersion().SubscriberAsPrimary() {
			dc = p.lossyDCSub
		} else {
			dc = p.lossyDC
		}
	}

	if dc == nil {
		return ErrDataChannelUnavailable
	}
	return dc.Send(data)
}

func (p *ParticipantImpl) SendRoomUpdate(room *livekit.Room) error {
	return p.writeMessage(&livekit.SignalResponse{
		Message: &livekit.SignalResponse_RoomUpdate{
			RoomUpdate: &livekit.RoomUpdate{
				Room: room,
			},
		},
	})
}

func (p *ParticipantImpl) SetTrackMuted(trackId string, muted bool, fromAdmin bool) {
	isPending := false
	p.lock.RLock()
	for _, ti := range p.pendingTracks {
		if ti.Sid == trackId {
			ti.Muted = muted
			isPending = true
		}
	}
	track := p.publishedTracks[trackId]
	p.lock.RUnlock()

	if track == nil {
		if !isPending {
			logger.Warnw("could not locate track", nil, "track", trackId)
		}
		return
	}
	currentMuted := track.IsMuted()
	track.SetMuted(muted)

	// when request is coming from admin, send message to current participant
	if fromAdmin {
		_ = p.writeMessage(&livekit.SignalResponse{
			Message: &livekit.SignalResponse_Mute{
				Mute: &livekit.MuteTrackRequest{
					Sid:   trackId,
					Muted: muted,
				},
			},
		})
	}

	if currentMuted != track.IsMuted() && p.onTrackUpdated != nil {
		logger.Debugw("mute status changed",
			"participant", p.Identity(),
			"pID", p.ID(),
			"track", trackId,
			"muted", track.IsMuted())
		p.onTrackUpdated(p, track)
	}
}

func (p *ParticipantImpl) GetAudioLevel() (level uint8, active bool) {
	p.lock.RLock()
	defer p.lock.RUnlock()
	level = silentAudioLevel
	for _, pt := range p.publishedTracks {
		if mt, ok := pt.(*MediaTrack); ok {
			if mt.audioLevel == nil {
				continue
			}
			tl, ta := mt.audioLevel.GetLevel()
			if ta {
				active = true
				if tl < level {
					level = tl
				}
			}
		}
	}
	return
}

func (p *ParticipantImpl) CanPublish() bool {
	return p.permission == nil || p.permission.CanPublish
}

func (p *ParticipantImpl) CanSubscribe() bool {
	return p.permission == nil || p.permission.CanSubscribe
}

func (p *ParticipantImpl) CanPublishData() bool {
	return p.permission == nil || p.permission.CanPublishData
}

func (p *ParticipantImpl) Hidden() bool {
	return p.params.Hidden
}

func (p *ParticipantImpl) SubscriberPC() *webrtc.PeerConnection {
	return p.subscriber.pc
}

func (p *ParticipantImpl) GetSubscribedTracks() []types.SubscribedTrack {
	p.lock.RLock()
	defer p.lock.RUnlock()
	subscribed := make([]types.SubscribedTrack, 0, len(p.subscribedTracks))
	for _, pTracks := range p.subscribedTracks {
		for _, t := range pTracks {
			subscribed = append(subscribed, t)
		}
	}
	return subscribed
}

// AddSubscribedTrack adds a track to the participant's subscribed list
func (p *ParticipantImpl) AddSubscribedTrack(pubId string, subTrack types.SubscribedTrack) {
	logger.Debugw("added subscribedTrack", "pIDs", []string{pubId, p.ID()},
		"participant", p.Identity(), "track", subTrack.ID())
	p.lock.Lock()
	p.subscribedTracks[pubId] = append(p.subscribedTracks[pubId], subTrack)
	p.lock.Unlock()
}

// RemoveSubscribedTrack removes a track to the participant's subscribed list
func (p *ParticipantImpl) RemoveSubscribedTrack(pubId string, subTrack types.SubscribedTrack) {
	logger.Debugw("removed subscribedTrack", "pIDs", []string{pubId, p.ID()},
		"participant", p.Identity(), "track", subTrack.ID())
	p.lock.Lock()
	defer p.lock.Unlock()
	tracks := make([]types.SubscribedTrack, 0, len(p.subscribedTracks[pubId]))
	for _, tr := range p.subscribedTracks[pubId] {
		if tr != subTrack {
			tracks = append(tracks, tr)
		}
	}
	p.subscribedTracks[pubId] = tracks
}

func (p *ParticipantImpl) sendIceCandidate(c *webrtc.ICECandidate, target livekit.SignalTarget) {
	ci := c.ToJSON()

	// write candidate
	logger.Debugw("sending ice candidates",
		"participant", p.Identity(),
		"pID", p.ID(),
		"candidate", c.String())
	trickle := ToProtoTrickle(ci)
	trickle.Target = target
	_ = p.writeMessage(&livekit.SignalResponse{
		Message: &livekit.SignalResponse_Trickle{
			Trickle: trickle,
		},
	})
}

func (p *ParticipantImpl) updateState(state livekit.ParticipantInfo_State) {
	oldState := p.State()
	if state == oldState {
		return
	}
	p.state.Store(state)
	logger.Debugw("updating participant state", "state", state.String(), "participant", p.Identity(), "pID", p.ID())
	p.lock.RLock()
	onStateChange := p.onStateChange
	p.lock.RUnlock()
	if onStateChange != nil {
		go func() {
			defer Recover()
			onStateChange(p, oldState)
		}()
	}
}

func (p *ParticipantImpl) writeMessage(msg *livekit.SignalResponse) error {
	if p.State() == livekit.ParticipantInfo_DISCONNECTED {
		return nil
	}
	sink := p.params.Sink
	if sink == nil {
		return nil
	}
	err := sink.WriteMessage(msg)
	if err != nil {
		logger.Warnw("could not send message to participant", err,
			"pID", p.ID(),
			"participant", p.Identity(),
			"message", fmt.Sprintf("%T", msg.Message))
		return err
	}
	return nil
}

// when the server has an offer for participant
func (p *ParticipantImpl) onOffer(offer webrtc.SessionDescription) {
	if p.State() == livekit.ParticipantInfo_DISCONNECTED {
		logger.Debugw("skipping server offer", "participant", p.Identity(), "pID", p.ID())
		// skip when disconnected
		return
	}

	logger.Debugw("sending server offer to participant",
		"participant", p.Identity(), "pID", p.ID(),
		//"sdp", offer.SDP,
	)

	err := p.writeMessage(&livekit.SignalResponse{
		Message: &livekit.SignalResponse_Offer{
			Offer: ToProtoSessionDescription(offer),
		},
	})
	if err != nil {
		stats.PromServiceOperationCounter.WithLabelValues("offer", "error", "write_message").Add(1)
	} else {
		stats.PromServiceOperationCounter.WithLabelValues("offer", "success", "").Add(1)
	}
}

// when a new remoteTrack is created, creates a Track and adds it to room
func (p *ParticipantImpl) onMediaTrack(track *webrtc.TrackRemote, rtpReceiver *webrtc.RTPReceiver) {
	if p.State() == livekit.ParticipantInfo_DISCONNECTED {
		return
	}

	logger.Debugw("mediaTrack added",
		"kind", track.Kind().String(),
		"participant", p.Identity(),
		"pID", p.ID(),
		"track", track.ID(),
		"rid", track.RID(),
		"SSRC", track.SSRC())

	if !p.CanPublish() {
		logger.Warnw("no permission to publish mediaTrack", nil,
			"participant", p.Identity(), "pID", p.ID())
		return
	}

	var newTrack bool

	// use existing mediatrack to handle simulcast
	p.lock.Lock()
<<<<<<< HEAD
	mt := p.getPublishedTrackBySdpCid(track.ID())
	if mt == nil {
		signalCid, sdpCid, ti := p.getPendingTrack(track.ID(), ToProtoTrackKind(track.Kind()))
=======
	mt, ok := p.getPublishedTrackBySdpCid(track.ID()).(*MediaTrack)
	if !ok {
		signalCid, ti := p.getPendingTrack(track.ID(), ToProtoTrackKind(track.Kind()))
>>>>>>> e0e46e07
		if ti == nil {
			p.lock.Unlock()
			return
		}

		mt = NewMediaTrack(track, MediaTrackParams{
			TrackInfo:      ti,
			SignalCid:      signalCid,
<<<<<<< HEAD
			SdpCid:         sdpCid,
=======
			SdpCid:         track.ID(),
>>>>>>> e0e46e07
			ParticipantID:  p.id,
			RTCPChan:       p.rtcpCh,
			BufferFactory:  p.params.Config.BufferFactory,
			ReceiverConfig: p.params.Config.Receiver,
			AudioConfig:    p.params.AudioConfig,
			Stats:          p.params.Stats,
		})

		// add to published and clean up pending
		p.publishedTracks[mt.ID()] = mt
		delete(p.pendingTracks, signalCid)

		newTrack = true
	}
	p.lock.Unlock()

	ssrc := uint32(track.SSRC())
	p.pliThrottle.addTrack(ssrc, track.RID())
	if p.twcc == nil {
		p.twcc = twcc.NewTransportWideCCResponder(ssrc)
		p.twcc.OnFeedback(func(pkt rtcp.RawPacket) {
			_ = p.publisher.pc.WriteRTCP([]rtcp.Packet{&pkt})
		})
	}
	mt.AddReceiver(rtpReceiver, track, p.twcc)

	if newTrack {
		p.handleTrackPublished(mt)
	}
}

func (p *ParticipantImpl) onDataChannel(dc *webrtc.DataChannel) {
	if p.State() == livekit.ParticipantInfo_DISCONNECTED {
		return
	}
	switch dc.Label() {
	case reliableDataChannel:
		p.reliableDC = dc
		dc.OnMessage(func(msg webrtc.DataChannelMessage) {
			p.handleDataMessage(livekit.DataPacket_RELIABLE, msg.Data)
		})
	case lossyDataChannel:
		p.lossyDC = dc
		dc.OnMessage(func(msg webrtc.DataChannelMessage) {
			p.handleDataMessage(livekit.DataPacket_LOSSY, msg.Data)
		})
	default:
		logger.Warnw("unsupported datachannel added", nil, "participant", p.Identity(), "pID", p.ID(), "label", dc.Label())
	}
}

// should be called with lock held
<<<<<<< HEAD
func (p *ParticipantImpl) getPublishedTrackBySignalCid(clientId string) *MediaTrack {
	for _, publishedTrack := range p.publishedTracks {
		if trk, ok := publishedTrack.(*MediaTrack); ok {
			if trk.SignalCid() == clientId {
				return trk
			}
=======
func (p *ParticipantImpl) getPublishedTrackBySignalCid(clientId string) types.PublishedTrack {
	for _, publishedTrack := range p.publishedTracks {
		if publishedTrack.SignalCid() == clientId {
			return publishedTrack
>>>>>>> e0e46e07
		}
	}

	return nil
}

// should be called with lock held
<<<<<<< HEAD
func (p *ParticipantImpl) getPublishedTrackBySdpCid(clientId string) *MediaTrack {
	for _, publishedTrack := range p.publishedTracks {
		if trk, ok := publishedTrack.(*MediaTrack); ok {
			if trk.SdpCid() == clientId {
				return trk
			}
=======
func (p *ParticipantImpl) getPublishedTrackBySdpCid(clientId string) types.PublishedTrack {
	for _, publishedTrack := range p.publishedTracks {
		if publishedTrack.SdpCid() == clientId {
			return publishedTrack
>>>>>>> e0e46e07
		}
	}

	return nil
}

// should be called with lock held
<<<<<<< HEAD
func (p *ParticipantImpl) getPendingTrack(clientId string, kind livekit.TrackType) (string, string, *livekit.TrackInfo) {
	signalCid := clientId
	sdpCid := clientId
=======
func (p *ParticipantImpl) getPendingTrack(clientId string, kind livekit.TrackType) (string, *livekit.TrackInfo) {
	signalCid := clientId
>>>>>>> e0e46e07
	ti := p.pendingTracks[clientId]

	// then find the first one that matches type. with MediaStreamTrack, it's possible for the client id to
	// change after being added to SubscriberPC
	if ti == nil {
		for cid, info := range p.pendingTracks {
			if info.Type == kind {
				ti = info
				signalCid = cid
<<<<<<< HEAD
				sdpCid = clientId
=======
>>>>>>> e0e46e07
				break
			}
		}
	}

	// if still not found, we are done
	if ti == nil {
		logger.Errorw("track info not published prior to track", nil, "clientId", clientId)
	}
<<<<<<< HEAD
	return signalCid, sdpCid, ti
=======
	return signalCid, ti
>>>>>>> e0e46e07
}

func (p *ParticipantImpl) handleDataMessage(kind livekit.DataPacket_Kind, data []byte) {
	dp := livekit.DataPacket{}
	if err := proto.Unmarshal(data, &dp); err != nil {
		logger.Warnw("could not parse data packet", err)
		return
	}

	// trust the channel that it came in as the source of truth
	dp.Kind = kind

	// only forward on user payloads
	switch payload := dp.Value.(type) {
	case *livekit.DataPacket_User:
		if p.onDataPacket != nil {
			payload.User.ParticipantSid = p.id
			p.onDataPacket(p, &dp)
		}
	default:
		logger.Warnw("received unsupported data packet", nil, "payload", payload)
	}
}

func (p *ParticipantImpl) handleTrackPublished(track types.PublishedTrack) {
	p.lock.Lock()
	if _, ok := p.publishedTracks[track.ID()]; !ok {
		p.publishedTracks[track.ID()] = track
	}
	p.lock.Unlock()

	track.Start()

	track.OnClose(func() {
		// cleanup
		p.lock.Lock()
		delete(p.publishedTracks, track.ID())
		p.lock.Unlock()
		// only send this when client is in a ready state
		if p.IsReady() && p.onTrackUpdated != nil {
			p.onTrackUpdated(p, track)
		}
		track.OnClose(nil)
	})

	if p.onTrackPublished != nil {
		p.onTrackPublished(p, track)
	}
}

func (p *ParticipantImpl) handlePrimaryICEStateChange(state webrtc.ICEConnectionState) {
	// logger.Debugw("ICE connection state changed", "state", state.String(),
	//	"participant", p.identity, "pID", p.ID())
	if state == webrtc.ICEConnectionStateConnected {
		stats.PromServiceOperationCounter.WithLabelValues("ice_connection", "success", "").Add(1)
		p.updateState(livekit.ParticipantInfo_ACTIVE)
	} else if state == webrtc.ICEConnectionStateFailed {
		// only close when failed, to allow clients opportunity to reconnect
		go func() {
			_ = p.Close()
		}()
	}
}

// downTracksRTCPWorker sends SenderReports periodically when the participant is subscribed to
// other publishedTracks in the room.
func (p *ParticipantImpl) downTracksRTCPWorker() {
	defer Recover()
	for {
		time.Sleep(5 * time.Second)

		if p.State() == livekit.ParticipantInfo_DISCONNECTED {
			return
		}
		if p.subscriber.pc.ConnectionState() != webrtc.PeerConnectionStateConnected {
			continue
		}

		var srs []rtcp.Packet
		var sd []rtcp.SourceDescriptionChunk
		p.lock.RLock()
		for _, tracks := range p.subscribedTracks {
			for _, subTrack := range tracks {
				sr := subTrack.DownTrack().CreateSenderReport()
				chunks := subTrack.DownTrack().CreateSourceDescriptionChunks()
				if sr == nil || chunks == nil {
					continue
				}
				srs = append(srs, sr)
				sd = append(sd, chunks...)
			}
		}
		p.lock.RUnlock()

		// now send in batches of sdBatchSize
		var batch []rtcp.SourceDescriptionChunk
		var pkts []rtcp.Packet
		batchSize := 0
		for len(sd) > 0 || len(srs) > 0 {
			numSRs := len(srs)
			if numSRs > 0 {
				if numSRs > sdBatchSize {
					numSRs = sdBatchSize
				}
				pkts = append(pkts, srs[:numSRs]...)
				srs = srs[numSRs:]
			}

			size := len(sd)
			spaceRemain := sdBatchSize - batchSize
			if spaceRemain > 0 && size > 0 {
				if size > spaceRemain {
					size = spaceRemain
				}
				batch = sd[:size]
				sd = sd[size:]
				pkts = append(pkts, &rtcp.SourceDescription{Chunks: batch})
				if err := p.subscriber.pc.WriteRTCP(pkts); err != nil {
					if err == io.EOF || err == io.ErrClosedPipe {
						return
					}
					logger.Errorw("could not send downtrack reports", err,
						"participant", p.Identity(), "pID", p.ID())
				}
			}

			pkts = pkts[:0]
			batchSize = 0
		}
	}
}

func (p *ParticipantImpl) rtcpSendWorker() {
	defer Recover()

	// read from rtcpChan
	for pkts := range p.rtcpCh {
		if pkts == nil {
			return
		}

		fwdPkts := make([]rtcp.Packet, 0, len(pkts))
		for _, pkt := range pkts {
			switch pkt.(type) {
			case *rtcp.PictureLossIndication:
				mediaSSRC := pkt.(*rtcp.PictureLossIndication).MediaSSRC
				if p.pliThrottle.canSend(mediaSSRC) {
					fwdPkts = append(fwdPkts, pkt)
				}
			case *rtcp.FullIntraRequest:
				mediaSSRC := pkt.(*rtcp.FullIntraRequest).MediaSSRC
				if p.pliThrottle.canSend(mediaSSRC) {
					fwdPkts = append(fwdPkts, pkt)
				}
			default:
				fwdPkts = append(fwdPkts, pkt)
			}
		}

		if len(fwdPkts) > 0 {
			if err := p.publisher.pc.WriteRTCP(fwdPkts); err != nil {
				logger.Errorw("could not write RTCP to participant", err,
					"participant", p.Identity(), "pID", p.ID())
			}
		}
	}
}

func (p *ParticipantImpl) configureReceiverDTX() {
	//
	// DTX (Discontinuous Transmission) allows audio bandwidth saving
	// by not sending packets during silence periods.
	//
	// Publisher side DTX can enabled by included `usedtx=1` in
	// the `fmtp` line corresponding to audio codec (Opus) in SDP.
	// By doing this in the SDP `answer`, it can be controlled from
	// server side and avoid doing it in all the client SDKs.
	//
	// Ideally, a publisher should be able to specify per audio
	// track if DTX should be enabled. But, translating the
	// DTX preference of publisher to the correct transceiver
	// is non-deterministic due to the lack of a synchronizing id
	// like the track id. The codec preference to set DTX needs
	// to be done
	//   - after calling `SetRemoteDescription` which sets up
	//     the transceivers, but there are no tracks in the
	//     transceiver yet
	//   - before calling `CreateAnswer`
	// Due to the absensce of tracks when it is required to set DTX,
	// it is not possible to cross reference against a pending track
	// with the same track id.
	//
	// Due to the restriction above and given that in practice
	// most of the time there is going to be only one audio track
	// that is published, do the following
	//    - if there is no pending audio track, no-op
	//    - if there are no audio transceivers without tracks, no-op
	//    - else, apply the DTX setting from pending audio track
	//      to the audio transceiver without no tracks
	//
	// NOTE: The above logic will fail if there is an `offer` SDP with
	// multiple audio tracks. At that point, there might be a need to
	// rely on something like order of tracks. TODO
	//
	enableDTX := false

	p.lock.RLock()
	var pendingTrack *livekit.TrackInfo
	for _, track := range p.pendingTracks {
		if track.Type == livekit.TrackType_AUDIO {
			pendingTrack = track
			break
		}
	}

	if pendingTrack == nil {
		p.lock.RUnlock()
		return
	}

	enableDTX = !pendingTrack.DisableDtx
	p.lock.RUnlock()

	transceivers := p.publisher.pc.GetTransceivers()
	for _, transceiver := range transceivers {
		if transceiver.Kind() != webrtc.RTPCodecTypeAudio {
			continue
		}

		receiver := transceiver.Receiver()
		if receiver == nil || receiver.Track() != nil {
			continue
		}

		var modifiedReceiverCodecs []webrtc.RTPCodecParameters

		receiverCodecs := receiver.GetParameters().Codecs
		for _, receiverCodec := range receiverCodecs {
			if receiverCodec.MimeType == webrtc.MimeTypeOpus {
				fmtpUseDTX := "usedtx=1"
				// remove occurrence in the middle
				sdpFmtpLine := strings.ReplaceAll(receiverCodec.SDPFmtpLine, fmtpUseDTX+";", "")
				// remove occurrence at the end
				sdpFmtpLine = strings.ReplaceAll(sdpFmtpLine, fmtpUseDTX, "")
				if enableDTX {
					sdpFmtpLine += ";" + fmtpUseDTX
				}
				receiverCodec.SDPFmtpLine = sdpFmtpLine
			}
			modifiedReceiverCodecs = append(modifiedReceiverCodecs, receiverCodec)
		}

		//
		// As `SetCodecPreferences` on a transceiver replaces all codecs,
		// cycle through sender codecs also and add them before calling
		// `SetCodecPreferences`
		//
		var senderCodecs []webrtc.RTPCodecParameters
		sender := transceiver.Sender()
		if sender != nil {
			senderCodecs = sender.GetParameters().Codecs
		}

		err := transceiver.SetCodecPreferences(append(modifiedReceiverCodecs, senderCodecs...))
		if err != nil {
			logger.Warnw("failed to SetCodecPreferences", err)
		}
	}
}

func (p *ParticipantImpl) DebugInfo() map[string]interface{} {
	info := map[string]interface{}{
		"ID":    p.id,
		"State": p.State().String(),
	}

	publishedTrackInfo := make(map[string]interface{})
	subscribedTrackInfo := make(map[string]interface{})
	pendingTrackInfo := make(map[string]interface{})

	p.lock.RLock()
	for trackID, track := range p.publishedTracks {
		if mt, ok := track.(*MediaTrack); ok {
			publishedTrackInfo[trackID] = mt.DebugInfo()
		} else {
			publishedTrackInfo[trackID] = map[string]interface{}{
				"ID":       track.ID(),
				"Kind":     track.Kind().String(),
				"PubMuted": track.IsMuted(),
			}
		}
	}

	for pubID, tracks := range p.subscribedTracks {
		trackInfo := make([]map[string]interface{}, 0, len(tracks))
		for _, track := range tracks {
			dt := track.DownTrack().DebugInfo()
			dt["SubMuted"] = track.IsMuted()
			trackInfo = append(trackInfo, dt)
		}
		subscribedTrackInfo[pubID] = trackInfo
	}

	for clientID, track := range p.pendingTracks {
		pendingTrackInfo[clientID] = map[string]interface{}{
			"Sid":       track.Sid,
			"Type":      track.Type.String(),
			"Simulcast": track.Simulcast,
		}
	}
	p.lock.RUnlock()

	info["PublishedTracks"] = publishedTrackInfo
	info["SubscribedTracks"] = subscribedTrackInfo
	info["PendingTracks"] = pendingTrackInfo

	return info
}<|MERGE_RESOLUTION|>--- conflicted
+++ resolved
@@ -329,11 +329,7 @@
 		return
 	}
 
-<<<<<<< HEAD
-	if p.getPublishedTrackBySignalCid(req.Cid) != nil {
-=======
 	if p.getPublishedTrackBySignalCid(req.Cid) != nil || p.getPublishedTrackBySdpCid(req.Cid) != nil {
->>>>>>> e0e46e07
 		return
 	}
 
@@ -829,15 +825,9 @@
 
 	// use existing mediatrack to handle simulcast
 	p.lock.Lock()
-<<<<<<< HEAD
-	mt := p.getPublishedTrackBySdpCid(track.ID())
-	if mt == nil {
-		signalCid, sdpCid, ti := p.getPendingTrack(track.ID(), ToProtoTrackKind(track.Kind()))
-=======
 	mt, ok := p.getPublishedTrackBySdpCid(track.ID()).(*MediaTrack)
 	if !ok {
 		signalCid, ti := p.getPendingTrack(track.ID(), ToProtoTrackKind(track.Kind()))
->>>>>>> e0e46e07
 		if ti == nil {
 			p.lock.Unlock()
 			return
@@ -846,11 +836,7 @@
 		mt = NewMediaTrack(track, MediaTrackParams{
 			TrackInfo:      ti,
 			SignalCid:      signalCid,
-<<<<<<< HEAD
-			SdpCid:         sdpCid,
-=======
 			SdpCid:         track.ID(),
->>>>>>> e0e46e07
 			ParticipantID:  p.id,
 			RTCPChan:       p.rtcpCh,
 			BufferFactory:  p.params.Config.BufferFactory,
@@ -903,19 +889,10 @@
 }
 
 // should be called with lock held
-<<<<<<< HEAD
-func (p *ParticipantImpl) getPublishedTrackBySignalCid(clientId string) *MediaTrack {
-	for _, publishedTrack := range p.publishedTracks {
-		if trk, ok := publishedTrack.(*MediaTrack); ok {
-			if trk.SignalCid() == clientId {
-				return trk
-			}
-=======
 func (p *ParticipantImpl) getPublishedTrackBySignalCid(clientId string) types.PublishedTrack {
 	for _, publishedTrack := range p.publishedTracks {
 		if publishedTrack.SignalCid() == clientId {
 			return publishedTrack
->>>>>>> e0e46e07
 		}
 	}
 
@@ -923,19 +900,10 @@
 }
 
 // should be called with lock held
-<<<<<<< HEAD
-func (p *ParticipantImpl) getPublishedTrackBySdpCid(clientId string) *MediaTrack {
-	for _, publishedTrack := range p.publishedTracks {
-		if trk, ok := publishedTrack.(*MediaTrack); ok {
-			if trk.SdpCid() == clientId {
-				return trk
-			}
-=======
 func (p *ParticipantImpl) getPublishedTrackBySdpCid(clientId string) types.PublishedTrack {
 	for _, publishedTrack := range p.publishedTracks {
 		if publishedTrack.SdpCid() == clientId {
 			return publishedTrack
->>>>>>> e0e46e07
 		}
 	}
 
@@ -943,14 +911,8 @@
 }
 
 // should be called with lock held
-<<<<<<< HEAD
-func (p *ParticipantImpl) getPendingTrack(clientId string, kind livekit.TrackType) (string, string, *livekit.TrackInfo) {
-	signalCid := clientId
-	sdpCid := clientId
-=======
 func (p *ParticipantImpl) getPendingTrack(clientId string, kind livekit.TrackType) (string, *livekit.TrackInfo) {
 	signalCid := clientId
->>>>>>> e0e46e07
 	ti := p.pendingTracks[clientId]
 
 	// then find the first one that matches type. with MediaStreamTrack, it's possible for the client id to
@@ -960,10 +922,6 @@
 			if info.Type == kind {
 				ti = info
 				signalCid = cid
-<<<<<<< HEAD
-				sdpCid = clientId
-=======
->>>>>>> e0e46e07
 				break
 			}
 		}
@@ -973,11 +931,7 @@
 	if ti == nil {
 		logger.Errorw("track info not published prior to track", nil, "clientId", clientId)
 	}
-<<<<<<< HEAD
-	return signalCid, sdpCid, ti
-=======
 	return signalCid, ti
->>>>>>> e0e46e07
 }
 
 func (p *ParticipantImpl) handleDataMessage(kind livekit.DataPacket_Kind, data []byte) {
